# DevAgent 🤖

AI-powered GitHub agent that automatically fixes issues labeled with `ai-fix` using Claude.

## Overview

DevAgent is a reusable GitHub Action that:
- Monitors issues labeled `ai-fix`
- Automatically analyzes the codebase and issue description
- Generates and applies fixes using Claude AI
- Creates pull requests with the proposed changes
- Provides CI feedback when tests fail

## Quick Start

### 1. Set up Repository Settings

#### Required GitHub Actions Settings

**For Organization Repositories:**
1. Go to `https://github.com/organizations/YOUR_ORG/settings/actions`
2. Enable "Allow GitHub Actions to create and approve pull requests"
3. Go to your repository Settings → Actions → General
4. Enable "Allow GitHub Actions to create and approve pull requests"

**For Personal Repositories:**
1. Go to your repository Settings → Actions → General
2. Under "Workflow permissions", select "Read and write permissions"
3. Enable "Allow GitHub Actions to create and approve pull requests"

#### Set up Secrets

In your repository, add these secrets (Settings → Secrets and variables → Actions):

- `ANTHROPIC_API_KEY` - Your Anthropic API key for Claude

### 2. Create Workflow Files

Create `.github/workflows/devagent-trigger.yml` in your repository:

```yaml
name: DevAgent Trigger

on:
  issues:
    types: [opened, labeled]

jobs:
  check-ai-fix-label:
    if: contains(github.event.issue.labels.*.name, 'ai-fix')
    permissions:
      contents: write
      pull-requests: write
      issues: read
    uses: jayarjo/devagent/.github/workflows/devagent.yml@main
    with:
      issue_number: ${{ github.event.issue.number }}
      repository: ${{ github.repository }}
      base_branch: main
      git_user_name: "DevAgent Bot"  # Optional: customize commit author
      git_user_email: "devagent@yourcompany.com"  # Optional: customize commit email
    secrets:
      ANTHROPIC_API_KEY: ${{ secrets.ANTHROPIC_API_KEY }}
      GITHUB_TOKEN: ${{ secrets.GITHUB_TOKEN }}
```

### 3. Add Cache Update Trigger

To keep the DevAgent cache updated when PRs are merged, add this to your trigger file:

```yaml
name: DevAgent Trigger

on:
  issues:
    types: [opened, labeled]
  pull_request:
    types: [closed]
    branches: [main]

jobs:
  check-ai-fix-label:
    if: github.event_name == 'issues' && contains(github.event.issue.labels.*.name, 'ai-fix')
    permissions:
      contents: write
      pull-requests: write
      issues: read
    uses: jayarjo/devagent/.github/workflows/devagent.yml@main
    with:
      mode: fix
      issue_number: ${{ github.event.issue.number }}
      repository: ${{ github.repository }}
      base_branch: main
      git_user_name: "DevAgent Bot"
      git_user_email: "devagent@yourcompany.com"
    secrets:
      ANTHROPIC_API_KEY: ${{ secrets.ANTHROPIC_API_KEY }}
<<<<<<< HEAD
=======
      GITHUB_TOKEN: ${{ secrets.GITHUB_TOKEN }}
>>>>>>> 4ca6d1c2

  update-cache:
    if: github.event_name == 'pull_request' && github.event.pull_request.merged == true
    permissions:
      contents: read
    uses: jayarjo/devagent/.github/workflows/devagent.yml@main
    with:
      mode: cache-update
      repository: ${{ github.repository }}
      pr_number: ${{ github.event.pull_request.number }}
<<<<<<< HEAD
    secrets: inherit
=======
    secrets:
      GITHUB_TOKEN: ${{ secrets.GITHUB_TOKEN }}
>>>>>>> 4ca6d1c2
```

### 4. Optional: Add CI Feedback

To get feedback when DevAgent PRs fail CI, create `.github/workflows/devagent-ci-feedback.yml`:

```yaml
name: 'DevAgent CI Feedback'
description: 'Posts feedback comments on DevAgent PRs when CI fails'

on:
  workflow_run:
    workflows: ["CI"]  # Replace with your CI workflow name
    types: [completed]

jobs:
  ci-feedback:
    runs-on: ubuntu-latest
    if: ${{ github.event.workflow_run.conclusion == 'failure' }}

    steps:
    - name: Get PR number
      id: pr
      run: |
        # Get PR associated with the workflow run
        PR_NUMBER=$(gh api repos/${{ github.repository }}/pulls \
          --jq ".[] | select(.head.sha == \"${{ github.event.workflow_run.head_sha }}\") | .number")

        if [ -z "$PR_NUMBER" ]; then
          echo "No PR found for commit ${{ github.event.workflow_run.head_sha }}"
          exit 0
        fi

        echo "number=$PR_NUMBER" >> $GITHUB_OUTPUT
      env:
        GH_TOKEN: ${{ secrets.GITHUB_TOKEN }}

    - name: Check if DevAgent PR
      id: check
      run: |
        if [ -n "${{ steps.pr.outputs.number }}" ]; then
          PR_DATA=$(gh api repos/${{ github.repository }}/pulls/${{ steps.pr.outputs.number }})
          BRANCH_NAME=$(echo "$PR_DATA" | jq -r '.head.ref')

          if [[ "$BRANCH_NAME" == ai/issue-* ]]; then
            echo "is_devagent=true" >> $GITHUB_OUTPUT
            echo "branch=$BRANCH_NAME" >> $GITHUB_OUTPUT
          else
            echo "is_devagent=false" >> $GITHUB_OUTPUT
          fi
        fi
      env:
        GH_TOKEN: ${{ secrets.GITHUB_TOKEN }}

    - name: Get workflow run logs
      id: logs
      if: steps.check.outputs.is_devagent == 'true'
      run: |
        # Get failed job logs
        JOBS=$(gh api repos/${{ github.repository }}/actions/runs/${{ github.event.workflow_run.id }}/jobs \
          --jq '.jobs[] | select(.conclusion == "failure") | .id')

        SUMMARY=""
        for job_id in $JOBS; do
          JOB_NAME=$(gh api repos/${{ github.repository }}/actions/jobs/$job_id --jq '.name')
          LOGS=$(gh api repos/${{ github.repository }}/actions/jobs/$job_id/logs 2>/dev/null | tail -20 | head -10)

          SUMMARY+="## Failed Job: $JOB_NAME"$'\n\n'
          SUMMARY+='```'$'\n'
          SUMMARY+="$LOGS"$'\n'
          SUMMARY+='```'$'\n\n'
        done

        # Save to file to handle multiline content
        echo "$SUMMARY" > /tmp/ci_summary.md
      env:
        GH_TOKEN: ${{ secrets.GITHUB_TOKEN }}

    - name: Post CI feedback comment
      if: steps.check.outputs.is_devagent == 'true'
      run: |
        # Build comment body with proper escaping
        cat > /tmp/comment.md << 'EOF'
        ## 🚨 CI Failure Detected

        The automated tests failed for this DevAgent PR. Here's a summary of the failures:

        EOF

        # Append CI summary
        cat /tmp/ci_summary.md >> /tmp/comment.md

        cat >> /tmp/comment.md << EOF

        ### Next Steps
        - The DevAgent may need manual intervention to fix these issues
        - Consider reviewing the test failures and updating the fix accordingly
        - You can trigger a retry by pushing new commits to the \`${{ steps.check.outputs.branch }}\` branch

        ---
        🤖 Posted by DevAgent CI Feedback
        EOF

        gh pr comment ${{ steps.pr.outputs.number }} --body-file /tmp/comment.md
      env:
        GH_TOKEN: ${{ secrets.GITHUB_TOKEN }}
```

### 5. Use DevAgent

1. Create an issue describing a bug or feature request
2. Add the `ai-fix` label to the issue
3. DevAgent will automatically:
   - Analyze the issue and codebase
   - Create a fix branch (`ai/issue-<number>`)
   - Generate and apply code changes
   - Open a pull request with the fix

## Configuration

### Environment Variables

| Variable | Description | Default |
|----------|-------------|---------|
| `GIT_USER_NAME` | Git commit author name | `DevAgent` |
| `GIT_USER_EMAIL` | Git commit author email | `devagent@github-actions.local` |

### Workflow Inputs

| Input | Description | Required | Default |
|-------|-------------|----------|---------|
| `issue_number` | Issue number to fix | Yes | - |
| `repository` | Repository name (owner/repo) | Yes | - |
| `base_branch` | Base branch for PR | No | `main` |
| `git_user_name` | Git commit author name | No | `DevAgent` |
| `git_user_email` | Git commit author email | No | `devagent@github-actions.local` |

## How It Works

1. **Trigger**: Issue labeled with `ai-fix` triggers the workflow
2. **Analysis**: DevAgent analyzes the issue description and codebase structure
3. **Planning**: Claude creates a plan to fix the issue
4. **Implementation**: Changes are made to the codebase following existing patterns
5. **PR Creation**: A pull request is opened with:
   - Title: `[AI Fix] <issue title>`
   - Description linking to the original issue
   - All changes committed to branch `ai/issue-<number>`
6. **CI Integration**: Your existing CI/CD runs on the PR
7. **Feedback**: If CI fails, DevAgent posts a comment with error details

## Example Issue

```markdown
**Title**: Fix broken user authentication

**Description**:
Users are unable to log in with valid credentials. The login form
returns a 500 error. This appears to be related to the password
hashing function in the authentication service.

**Steps to reproduce**:
1. Go to /login
2. Enter valid username/password
3. Click submit
4. Observe 500 error

**Expected**: User should be logged in successfully
**Actual**: 500 Internal Server Error
```

Add the `ai-fix` label, and DevAgent will:
- Investigate the authentication code
- Identify the password hashing issue
- Fix the bug
- Create a PR with the solution

## Supported Languages

DevAgent works with any codebase but has enhanced support for:
- JavaScript/TypeScript
- Python
- Go
- Java
- C/C++

## Performance & Cost Optimization

DevAgent includes intelligent caching to reduce API costs by 50-90%:

- **Persistent Cache**: Repository insights are cached and incrementally updated
- **Smart Context**: Only includes relevant files based on issue analysis
- **Claude API Caching**: Uses stable prompt prefixes for 90% cost reduction on cached content
- **Incremental Updates**: Cache updates only when code actually changes (via PR merge)

See `COST_OPTIMIZATION.md` for detailed strategies and configuration options.

## Limitations

- **Context Size**: Very large codebases may hit Claude's context limits
- **Complex Issues**: Works best with well-defined, specific issues
- **Review Required**: Always review generated code before merging
- **API Costs**: Optimized but still consumes Anthropic API credits

## Best Practices

### Writing Good AI-Fix Issues

1. **Be Specific**: Clearly describe the problem and expected behavior
2. **Provide Context**: Include error messages, stack traces, or relevant code snippets
3. **Include Reproduction Steps**: How to trigger the issue
4. **Scope Appropriately**: Single, focused issues work better than large features

### Example Good Issue:
```markdown
**Bug**: CSV export fails with special characters
- Error: `UnicodeEncodeError` when exporting user data containing émojis
- Location: `src/exports/csv_generator.py` line 45
- Expected: Export should handle all Unicode characters
- Reproduce: Export user "José 🚀" to CSV
```

### Example Poor Issue:
```markdown
**Feature**: Make the app better
- Add more features
- Fix performance
- Improve UI
```

## Security

- DevAgent only has access to repository contents and cannot access external systems
- All commits are clearly marked as AI-generated
- Review all changes before merging
- Use repository secrets for API keys

## Troubleshooting

### Issue: "GitHub Actions is not permitted to create or approve pull requests"
**Solution:** Enable the required repository settings (see setup section above)
- For organizations: Enable at organization level first, then repository level
- For personal repos: Enable in repository Settings → Actions → General
- If the option is grayed out, check higher-level permissions (organization/enterprise)

### Issue: DevAgent didn't trigger
- Check that the `ai-fix` label was added
- Verify workflow file syntax and permissions block
- Check Actions tab for errors

### Issue: No changes made
- Issue may be too vague or complex
- Check DevAgent logs in Actions artifacts
- Try breaking down the issue into smaller parts

### Issue: "Claude exited with status 1" or timeouts
**Common causes:**
- **Rate limiting**: Claude API has usage limits - may cause delays up to several hours
- **Authentication**: Check your `ANTHROPIC_API_KEY` is valid
- **Large prompts**: Complex codebases may hit processing limits
- **Network issues**: Temporary connectivity problems

**Solutions:**
- Wait and retry later if rate limited
- Check your Anthropic Console for usage limits
- Break down complex issues into smaller parts
- Verify API key has sufficient credits/permissions

### Issue: CI failures
- DevAgent will comment on the PR with failure details
- Review the proposed changes manually
- Push additional commits to the AI branch to fix issues

## Contributing

To contribute to DevAgent itself:

1. Fork this repository
2. Make your changes
3. Test with a sample repository
4. Submit a pull request

## License

MIT License - see LICENSE file for details.<|MERGE_RESOLUTION|>--- conflicted
+++ resolved
@@ -95,10 +95,6 @@
       git_user_email: "devagent@yourcompany.com"
     secrets:
       ANTHROPIC_API_KEY: ${{ secrets.ANTHROPIC_API_KEY }}
-<<<<<<< HEAD
-=======
-      GITHUB_TOKEN: ${{ secrets.GITHUB_TOKEN }}
->>>>>>> 4ca6d1c2
 
   update-cache:
     if: github.event_name == 'pull_request' && github.event.pull_request.merged == true
@@ -109,12 +105,6 @@
       mode: cache-update
       repository: ${{ github.repository }}
       pr_number: ${{ github.event.pull_request.number }}
-<<<<<<< HEAD
-    secrets: inherit
-=======
-    secrets:
-      GITHUB_TOKEN: ${{ secrets.GITHUB_TOKEN }}
->>>>>>> 4ca6d1c2
 ```
 
 ### 4. Optional: Add CI Feedback
